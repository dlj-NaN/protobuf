--- conflicted
+++ resolved
@@ -1,4 +1,4 @@
-﻿#region Copyright notice and license
+#region Copyright notice and license
 // Protocol Buffers - Google's data interchange format
 // Copyright 2017 Google Inc.  All rights reserved.
 // https://developers.google.com/protocol-buffers/
@@ -226,7 +226,6 @@
             AssertOption("bar", bar.CustomOptions.TryGetString, UnittestIssue6936AExtensions.Opt, bar.GetOption, bar.GetOptions().GetExtension);
         }
 
-<<<<<<< HEAD
         [Test]
         public void SelfReferentialOptions()
         {
@@ -251,10 +250,6 @@
 
         private void AssertOption<T, D>(T expected, OptionFetcher<T> customOptionFetcher, Extension<D, T> extension, Func<Extension<D, T>, T> getOptionFetcher, Func<Extension<D, T>, T> extensionFetcher) where D : IExtendableMessage<D>
         {
-=======
-        private void AssertOption<T, D>(T expected, OptionFetcher<T> customOptionFetcher, Extension<D, T> extension, Func<Extension<D, T>, T> getOptionFetcher, Func<Extension<D, T>, T> extensionFetcher) where D : IExtendableMessage<D>
-        {
->>>>>>> 80535258
             Assert.IsTrue(customOptionFetcher(extension.FieldNumber, out T customOptionsValue));
             Assert.AreEqual(expected, customOptionsValue);
 
